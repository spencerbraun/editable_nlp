--- conflicted
+++ resolved
@@ -145,7 +145,4 @@
 models/
 eval/
 outputs/
-<<<<<<< HEAD
-scripts/
-=======
->>>>>>> abfa9216
+scripts/