--- conflicted
+++ resolved
@@ -64,13 +64,8 @@
                 project='patchable-cnn',
                 entity='patchable-lm',
                 config=self.config,
-<<<<<<< HEAD
-                name=f"{self.config.dataset}/{self.config.model.name}/{self.config.task}_{self.timestamp}",
+                name=f"{self.config.dataset}/{self.config.model}/{self.config.task}_{self.run_id}",
                 dir=tempfile.mkdtemp()
-=======
-                name=f"{self.config.dataset}/{self.config.model}/{self.config.task}_{self.run_id}",
-                dir=wandb_dir,
->>>>>>> 1c6dc00f
             )
 
     def saveState(self, state_obj, train_step, name="finetune", final=False):
@@ -377,12 +372,7 @@
 
         return total_loss, acc1_post, acc5_post, info_dict
 
-<<<<<<< HEAD
     def val_step(self, factor=1):
-        self.verbose_echo("Validation step")
-=======
-    def val_step(self):
->>>>>>> 1c6dc00f
 
         top1_pre, top5_pre = [], []
         top1_post, top5_post = [], []
@@ -406,12 +396,7 @@
 
                 base_inputs, loc_inputs = torch.split(inputs, [(inputs.shape[0] + 1) // 2, inputs.shape[0] // 2])
                 base_labels, loc_labels = torch.split(labels, [(labels.shape[0] + 1) // 2, labels.shape[0] // 2])
-<<<<<<< HEAD
                 edit_inputs, edit_labels = next(val_edit_gen)
-                self.verbose_echo("Generated edit example")
-=======
-                edit_inputs, edit_labels = next(self.val_edit_gen)
->>>>>>> 1c6dc00f
 
                 base_inputs, base_labels = base_inputs.to(self.device), base_labels.to(self.device)
                 loc_inputs, loc_labels = loc_inputs.to(self.device), loc_labels.to(self.device)
@@ -518,12 +503,7 @@
         self.model.to(self.device)
         self.global_iter = 0
 
-<<<<<<< HEAD
-        self.verbose_echo("Starting editable training")
         info_dict_ = defaultdict(list)
-        
-=======
->>>>>>> 1c6dc00f
         for epoch in range(self.config.epochs):
             self.epoch = epoch
             losses = utils.AverageMeter('Loss', ':.4e')
