--- conflicted
+++ resolved
@@ -7,12 +7,8 @@
 import glob
 import numpy as np
 import torch
-<<<<<<< HEAD
+import transformers
 from transformers import GPT2Tokenizer, GPT2LMHeadModel, T5Tokenizer, T5ForConditionalGeneration
-from data_process import TorchDataset, WikitextDataset
-=======
-import transformers
-from transformers import GPT2Tokenizer, GPT2LMHeadModel
 from data_process import TorchDataset, WikitextDataset, NTokenDataset
 
 from alg.senn_conditional import ConditionalLinearWrapper
@@ -40,7 +36,6 @@
         else:
             assert False
 
->>>>>>> cd1aa8bf
 
 
 
@@ -197,35 +192,40 @@
     return dataloader
 
 
-<<<<<<< HEAD
-def loadTrainedModel(modelPath, name='gpt2', cache_dir=None, tokenizer=True):
-    model, tok = loadOTSModel(name, cache_dir=cache_dir)
-=======
-def split_conv_layers(model):
+def split_conv_layers(model, name):
     # find Conv1D layers to replace (they annoyingly have transposed weights)
-    conv_predicate = lambda mod: (
-        isinstance(mod, transformers.models.gpt2.modeling_gpt2.Conv1D) and mod.weight.shape[1] == 768
-    )
-    ConditionalLinearWrapper.wrap_model(model, model.config.n_embd, -1, conv_predicate)
-
+    if name == 'gpt2':
+        conv_predicate = lambda mod: (
+            isinstance(mod, transformers.models.gpt2.modeling_gpt2.Conv1D) and mod.weight.shape[1] == 768
+        )
+        ConditionalLinearWrapper.wrap_model(self.model, self.model.config.n_embd, -1, conv_predicate)
+    elif name == 't5-small':
+        conv_predicate = lambda mod: (
+            isinstance(mod, transformers.models.t5.modeling_t5.T5DenseReluDense)
+        )
+        ConditionalLinearWrapper.wrap_model(self.model, self.model.config.d_model, -1, conv_predicate)
 
 def prep_for_maml(model, adapt_all: bool = False):
     # Default inner loop adaptation parameters
     def _inner_params(self):
-        if adapt_all:
-            return list(self.transformer.h.parameters())
+        if hasattr(self, 'transformer'):
+             if adapt_all:
+                return list(self.transformer.h.parameters())
+            else:
+                return list(self.transformer.h[-3:].parameters())
         else:
-            return list(self.transformer.h[-3:].parameters())
+            return (list(self.encoder.block[-2:].parameters()) + 
+                    list(self.decoder.block[-2:].parameters()))
+       
     type(model).inner_params = _inner_params
 
 
-def loadTrainedModel(modelPath, cache_dir=None, tokenizer=True, split_params: bool = False, adapt_all: bool = False):
+def loadTrainedModel(modelPath, name='gpt2', cache_dir=None, tokenizer=True, split_params: bool = False, adapt_all: bool = False):
     model, tok = loadOTSModel(cache_dir=cache_dir)
     prep_for_maml(model, adapt_all)
     if split_params:
         split_conv_layers(model)
         
->>>>>>> cd1aa8bf
     model.load_state_dict(torch.load(modelPath))
     model.eval()
     if not tokenizer:
