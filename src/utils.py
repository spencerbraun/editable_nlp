import os
import platform
import zipfile
from shutil import copyfile
import math

import glob
import numpy as np
import torch
import torch.nn as nn
import transformers
from transformers import GPT2Tokenizer, GPT2LMHeadModel, T5Tokenizer, T5ForConditionalGeneration, BartTokenizer, BartForConditionalGeneration
from data_process import TorchDataset, WikitextDataset, NTokenDataset

from alg.senn_conditional import ConditionalLinearWrapper


class NLLAccumulator(object):
    def __init__(self):
        self.n_total = 0
        self.nll_sum = 0

    def update(self, nll: float, n: int):
        self.nll_sum += nll * n
        self.n_total += n

    def get_metrics(self):
        avg = self.nll_sum / self.n_total
        return avg, math.e ** avg

    @staticmethod
    def n_predictions_for_labels(labels, offset=1):
        if labels.dim() == 1:
            return (labels[offset:] != -100).sum().item()
        elif labels.dim() == 2:
            return (labels[:, offset:] != -100).sum().item()
        else:
            assert False




def loadOTSModel(name='gpt2', cache_dir=None):
    if name == 'gpt2':
        model = GPT2LMHeadModel.from_pretrained(
            name, cache_dir=f"{cache_dir}/hf" if cache_dir else None
            )
        tokenizer = GPT2Tokenizer.from_pretrained(
            name, cache_dir=f"{cache_dir}/hf" if cache_dir else None
            )

        tokenizer.pad_token = tokenizer.eos_token
        tokenizer.padding_side = "left"
    elif name == 't5-small':
        model = T5ForConditionalGeneration.from_pretrained(
        "t5-small", cache_dir=f"{cache_dir}/hf" if cache_dir else None
        )
        tokenizer = T5Tokenizer.from_pretrained(
            't5-small', cache_dir=f"{cache_dir}/hf" if cache_dir else None
            )
    elif name == 'bart-base':
        model = BartForConditionalGeneration.from_pretrained(
            "facebook/bart-base", cache_dir=f"{cache_dir}/hf" if cache_dir else None
        )
        tokenizer = BartTokenizer.from_pretrained(
            "facebook/bart-base", cache_dir=f"{cache_dir}/hf" if cache_dir else None
        )

    return model, tokenizer

def loadTokenizer(name='gpt2', cache_dir=None):
    if name == 'gpt2':
        tokenizer = GPT2Tokenizer.from_pretrained(
            name, cache_dir=f"{cache_dir}/hf" if cache_dir else None
        )

        tokenizer.pad_token = tokenizer.eos_token
        tokenizer.padding_side = "left"

    elif name == 't5-small':
        tokenizer = T5Tokenizer.from_pretrained(
            't5-small', cache_dir=f"{cache_dir}/hf" if cache_dir else None
        )
    elif name == 'bart-base':
        tokenizer = BartTokenizer.from_pretrained(
            "facebook/bart-base", cache_dir=f"{cache_dir}/hf" if cache_dir else None
        )

    return tokenizer


def _getFileIds(data_loc, self_sample, dataset, max_obs):
    data_path = f"{data_loc}/data/self_sample" if self_sample else f"{data_loc}/data"
    if self_sample:
        writtenFiles = (
            glob.glob(f"{data_path}/train/*") if dataset == 'train'
            else glob.glob(f"{data_path}/valid/*") if dataset == 'validation'
            else glob.glob(f"{data_path}/test/*")
        )
    else:
        writtenFiles = (
            glob.glob(f"{data_path}/train/permuted*") if dataset == 'train'
            else glob.glob(f"{data_path}/valid/original*") if dataset == 'validation'
            else glob.glob(f"{data_path}/test/original*")
        )

    fileIndex = max(map(lambda x: int(x.split(".")[-1]), writtenFiles))
    limitIndex = min(max_obs, fileIndex)

    return list(range(limitIndex))


def retrieveEditDataloader(
    tokenizer,
    bs=10,
    data_loc='..',
    dataset='train',
    max_obs=float('inf'),
    shuffle=False,
    self_sample=False,
    n_edits=1,
):

    ds = TorchDataset(
        _getFileIds(data_loc, self_sample, dataset, max_obs),
        tokenizer,
        data_loc=data_loc,
        dataset=dataset,
        self_sample=self_sample,
        n_edits=n_edits
    )
    dataloader = torch.utils.data.DataLoader(
        ds,
        batch_size=bs,
        num_workers=2,
        pin_memory=True,
        shuffle=shuffle
    )

    return dataloader


def retrieveUnifiedDataset(
    tokenizer,
    bs=10,
    data_loc='..',
    dataset='train',
    max_obs=float('inf'),
    shuffle=False,
    self_sample=False,
    n_edits=1,
):
    return NTokenDataset(
        _getFileIds(data_loc, self_sample, dataset, max_obs),
        tokenizer,
        data_loc=data_loc,
        dataset=dataset,
        self_sample=self_sample,
        batch_size=bs,
        n_edits=n_edits
    )


def wikiDataloader(
    tokenizer,
    bs=10,
    data_loc='..',
    dataset='train',
    shuffle=False,
    max_length=200,
    min_length=20
    ):

    tokenizer.padding_side = "left"
    tokenizer.pad_token = tokenizer.eos_token

    def pad_collate(batch):
        toks = tokenizer(
                batch,
                truncation=True,
                max_length=max_length,
                padding=True
            )
        return (
            torch.tensor(toks['input_ids']),
            torch.tensor(toks['attention_mask'])
        )

    ds = WikitextDataset(
        data_loc=f"{data_loc}/hf",
        dataset=dataset,
        pct=100,
        min_length=min_length
    )
    dataloader = torch.utils.data.DataLoader(
        ds,
        batch_size=bs,
        num_workers=2,
        pin_memory=True,
        shuffle=shuffle,
        collate_fn=pad_collate
    )

    return dataloader


def wrap_model(model, name):
    # find Conv1D layers to replace (they annoyingly have transposed weights)
    if name == 'gpt2':
        module_predicate = lambda mod: (
            isinstance(mod, transformers.models.gpt2.modeling_gpt2.Conv1D) and mod.weight.shape[1] == 768
        )
        n_hidden = model.config.n_embd
    elif name == 'bart-base':
        module_predicate = lambda mod: (
            isinstance(mod, transformers.models.bart.modeling_bart.BartDecoderLayer) or
            isinstance(mod, transformers.models.bart.modeling_bart.BartEncoderLayer)
        )
        n_hidden = model.config.d_model
    elif name == 't5-small':
<<<<<<< HEAD
#         conv_predicate = lambda mod: (
#             isinstance(mod, torch.nn.Linear) and
#             mod.weight.shape[0] == model.config.d_model and
#             mod.weight.shape[1] != model.config.d_model
#         )
        conv_predicate = lambda mod: (
=======
        module_predicate = lambda mod: (
>>>>>>> b85ae129
            isinstance(mod, transformers.models.t5.modeling_t5.T5DenseReluDense)
        )
        n_hidden = model.config.d_model
    else:
        raise ValueError(f"Invalid model type `{name}` specified")

    ConditionalLinearWrapper.wrap_model(model, n_hidden, -1, module_predicate)

def prep_for_maml(model, adapt_all: bool = False):
    # Default inner loop adaptation parameters
    def _inner_params(self):
        if hasattr(self, 'transformer'): # gpt2
            if adapt_all:
                return list(self.transformer.h.parameters())
            else:
                return list(self.transformer.h[-3:].parameters())
<<<<<<< HEAD
        else:
            return (list(self.encoder.block[-3:].parameters()) +
=======
        elif hasattr(self, 'model'): # bart
            return (list(self.model.encoder.layers[-3:].parameters()) + 
                    list(self.model.decoder.layers[-3:].parameters()))
        else: # t5
            return (list(self.encoder.block[-3:].parameters()) + 
>>>>>>> b85ae129
                    list(self.decoder.block[-3:].parameters()))

    type(model).inner_params = _inner_params


def loadTrainedModel(
<<<<<<< HEAD
    modelPath,
    name='gpt2',
    cache_dir=None,
    tokenizer=True,
    split_params: bool = False,
=======
    modelPath=None, 
    name='gpt2', 
    cache_dir=None, 
    tokenizer=True, 
    split_params: bool = False, 
>>>>>>> b85ae129
    adapt_all: bool = False
    ):
    model, tok = loadOTSModel(name=name, cache_dir=cache_dir)
    prep_for_maml(model, adapt_all)
<<<<<<< HEAD
    if split_params:
        split_conv_layers(model, name)

    model.load_state_dict(torch.load(modelPath))
=======

    try:
        model.load_state_dict(torch.load(modelPath))
    except Exception as e:
        print(f"Couldn't load pre-trained weights for model: {e}; continuing with OTS weights")
    
>>>>>>> b85ae129
    model.eval()
    if not tokenizer:
        return model
    return model, tok


def locateSubset(whole, subset):
    whole = whole.flatten().cpu().numpy()
    subset = subset.flatten().cpu().numpy()
    start = subset[0]
    len_sub = len(subset)
    locs = np.where(whole == start)[0]
    empty = torch.tensor([])

    for loc in list(locs):
        whole_slice = whole[loc:(loc+len_sub)]
        if len(subset) != len(whole_slice):
            return empty
        if np.all(subset == whole_slice):
            sub_loc = torch.tensor(range(loc,(loc+len_sub)))
            return sub_loc

    return empty


def sailPreprocess(debug=False):
    user = os.environ["USER"]
    if user == "spencerb":
        machine_name = platform.node().split(".")[0]
        scr = max(os.listdir(f"/{machine_name}"))
        save_loc = f"/{machine_name}/{scr}"
        local_dir = '/juice/scr/spencerb/results'

        if os.path.exists(local_dir) | debug:
            return local_dir

        os.mkdir(f"{local_dir}")
        os.mkdir(f"{local_dir}/models")
        os.mkdir(f"{local_dir}/models/finetune")
        os.mkdir(f"{local_dir}/errors")
        os.mkdir(f"{local_dir}/eval")
        os.mkdir(f"{local_dir}/hf")
        copyfile(
            "/juice/scr/spencerb/editable_nlp/self_sample.zip",
            f"{local_dir}/self_sample.zip"
            )
        with zipfile.ZipFile(f"{local_dir}/self_sample.zip") as zf:
            zf.extractall(f"{local_dir}")
    else:
        save_loc = "/iris/u"
        local_dir = f"{save_loc}/{user}/code/editable_nlp"

    return local_dir
<|MERGE_RESOLUTION|>--- conflicted
+++ resolved
@@ -218,16 +218,7 @@
         )
         n_hidden = model.config.d_model
     elif name == 't5-small':
-<<<<<<< HEAD
-#         conv_predicate = lambda mod: (
-#             isinstance(mod, torch.nn.Linear) and
-#             mod.weight.shape[0] == model.config.d_model and
-#             mod.weight.shape[1] != model.config.d_model
-#         )
-        conv_predicate = lambda mod: (
-=======
         module_predicate = lambda mod: (
->>>>>>> b85ae129
             isinstance(mod, transformers.models.t5.modeling_t5.T5DenseReluDense)
         )
         n_hidden = model.config.d_model
@@ -244,52 +235,32 @@
                 return list(self.transformer.h.parameters())
             else:
                 return list(self.transformer.h[-3:].parameters())
-<<<<<<< HEAD
-        else:
-            return (list(self.encoder.block[-3:].parameters()) +
-=======
         elif hasattr(self, 'model'): # bart
             return (list(self.model.encoder.layers[-3:].parameters()) + 
                     list(self.model.decoder.layers[-3:].parameters()))
         else: # t5
             return (list(self.encoder.block[-3:].parameters()) + 
->>>>>>> b85ae129
                     list(self.decoder.block[-3:].parameters()))
 
     type(model).inner_params = _inner_params
 
 
 def loadTrainedModel(
-<<<<<<< HEAD
-    modelPath,
-    name='gpt2',
-    cache_dir=None,
-    tokenizer=True,
-    split_params: bool = False,
-=======
     modelPath=None, 
     name='gpt2', 
     cache_dir=None, 
     tokenizer=True, 
     split_params: bool = False, 
->>>>>>> b85ae129
     adapt_all: bool = False
     ):
     model, tok = loadOTSModel(name=name, cache_dir=cache_dir)
     prep_for_maml(model, adapt_all)
-<<<<<<< HEAD
-    if split_params:
-        split_conv_layers(model, name)
-
-    model.load_state_dict(torch.load(modelPath))
-=======
 
     try:
         model.load_state_dict(torch.load(modelPath))
     except Exception as e:
         print(f"Couldn't load pre-trained weights for model: {e}; continuing with OTS weights")
     
->>>>>>> b85ae129
     model.eval()
     if not tokenizer:
         return model
