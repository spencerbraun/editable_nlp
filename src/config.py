--- conflicted
+++ resolved
@@ -50,21 +50,12 @@
         self.ft_model_name = "gpt2_epoch0_ts10000.20210408.09.04.1617899457"
 
         self.silent = False
-<<<<<<< HEAD
-
-
-class T5LAMAConfig:
-    def __init__(self):
-        self.task = 't5_lama'
-        self.model_name = 't5-small'
-=======
         
         
 class ClozeT5Config:
     def __init__(self):
         self.task = 'cloze'
         self.model_name = 't5-small' #t5-small or gpt2
->>>>>>> b85ae129
         self.inner_loop = 'template' #sentence, template, or random
         self.max_val_len = 2000
 
@@ -85,21 +76,6 @@
 
         self.silent = False
 
-<<<<<<< HEAD
-
-class T5KILTConfig:
-    def __init__(self):
-        self.task = 't5_kilt'
-        self.model_name = 't5-small'
-
-        self.inner_lr = 1e-3
-        self.outer_lr = 1e-5
-        self.epochs = 2
-        self.max_iter = 40000
-        self.n_edit_steps = 1
-        self.cedit = 0.5
-        self.cloc = 5
-=======
 class ClozeBartConfig:
     def __init__(self):
         self.task = 'cloze'
@@ -114,19 +90,12 @@
         self.n_edit_steps = 1
         self.cedit = 5
         self.cloc = 10
->>>>>>> b85ae129
         self.learnable_lr = True
         self.lr_lr = 1e-3
 
         self.debug = False
-<<<<<<< HEAD
-        self.model_save_pt = 5000
-        self.write_loc = '..'
-        self.ft_model_name = "T5_kilt_finetune_epoch0_ts20000.20210517.10.05.1621272868"
-=======
         self.model_save_pt = 1000
         self.write_loc = '..'
         self.ft_model_name = None
->>>>>>> b85ae129
 
         self.silent = False