--- conflicted
+++ resolved
@@ -19,11 +19,7 @@
 import utils
 from config import *
 from evaluate import performOneEdit
-<<<<<<< HEAD
-from alg.senn_conditional import ConditionalLinearWrapper
 from masked_lm.data import MaskedLMDataloader
-=======
->>>>>>> cd1aa8bf
 
 DEVICE = 'cuda' if torch.cuda.is_available() else 'cpu'
 
@@ -158,20 +154,6 @@
 
         self.model.eval()
         self.model.to(self.device)
-<<<<<<< HEAD
-        
-        # Default inner loop adaptation parameters
-        def _inner_params(self):
-            if hasattr(self, 'transformer'):
-                return list(self.transformer.h[-3:].parameters())
-            else:
-                return (list(self.encoder.block[-2:].parameters()) + 
-                        list(self.decoder.block[-2:].parameters()))
-        self.model.inner_params = _inner_params.__get__(self.model)
-        
-=======
-
->>>>>>> cd1aa8bf
     def validateEditTraining(self):
         self.model.eval()
         iters = 0
@@ -201,13 +183,7 @@
         model.eval()
         acc = utils.NLLAccumulator()
         with torch.no_grad():
-<<<<<<< HEAD
-#             indices = [idx % len(data) for idx in range(self.val_iter, self.val_iter + 100)]  # select 100 elements
-#             subset = Subset(data.dataset, indices)
-            for batch_idx, (lm_data, edit_example, _, _) in enumerate(data):
-=======
             for batch_idx, (lm_data, _, _, _) in enumerate(dataset):
->>>>>>> cd1aa8bf
                 lm_tokens, lm_mask = lm_data[0]
                 lm_tokens, lm_mask = lm_tokens.to(DEVICE), lm_mask.to(DEVICE)
                 lm_labels = lm_tokens.masked_fill(lm_mask == 0, -100)
@@ -367,36 +343,10 @@
     def __init__(self, config, train, validation, model_path=None):
         super().__init__(config, train, validation, model_path)
 
-<<<<<<< HEAD
         self.validation_set = validation
-
         if self.config.split_params:
-            # find Conv1D layers to replace (they annoyingly have transposed weights)
-            if self.model_name == 'gpt2':
-                conv_predicate = lambda mod: (
-                    isinstance(mod, transformers.models.gpt2.modeling_gpt2.Conv1D) and mod.weight.shape[1] == 768
-                )
-                ConditionalLinearWrapper.wrap_model(self.model, self.model.config.n_embd, -1, conv_predicate)
-            elif self.model_name == 't5-small':
-                conv_predicate = lambda mod: (
-                    isinstance(mod, transformers.models.t5.modeling_t5.T5DenseReluDense)
-                )
-                ConditionalLinearWrapper.wrap_model(self.model, self.model.config.d_model, -1, conv_predicate)
-
-        
-=======
-        self.validation_set = utils.retrieveUnifiedDataset(
-            self.tokenizer,
-            data_loc=self.config.write_loc,
-            bs=1,
-            dataset='validation',
-            self_sample=True
-        )
-
-        if self.config.split_params:
-            utils.split_conv_layers(self.model)
-
->>>>>>> cd1aa8bf
+            utils.split_conv_layers(self.model, self.model_name)
+
     def genModelText(self, lm_tokens):
         
         len_lm = lm_tokens.shape[-1]
@@ -473,31 +423,6 @@
             )
 
     
-<<<<<<< HEAD
-    def processLMData(self, lm_data, edit_example):
-        lm_tokens, lm_mask = lm_data[0]
-        lm_tokens, lm_mask = lm_tokens.to(self.device), lm_mask.to(self.device)
-        lm_labels = lm_tokens.masked_fill(lm_mask == 0, -100)
-
-        edit_tokens_batch, edit_mask_batch = tuple(zip(*edit_example))
-
-        # remove left padding
-        def _process_edit_tokens(edit_tokens, edit_mask):
-            edit_tokens = edit_tokens.squeeze(0)
-            indices = edit_tokens != self.tokenizer.pad_token_id
-            edit_tokens = edit_tokens[indices].unsqueeze(0)
-            edit_mask = edit_mask.squeeze(0)
-            edit_mask = edit_mask[indices].unsqueeze(0)
-
-            edit_labels = torch.zeros(edit_tokens.shape, dtype=torch.long) - 100
-            edit_loc = edit_tokens.shape[-1] - 5 - 1  # minus 1 for newline token
-            edit_locs = torch.tensor([edit_loc + i for i in range(5)])
-            edit_labels[:, edit_locs] = edit_tokens[:, edit_locs]
-            gold_tokens = edit_tokens[:, edit_locs]
-
-            edit_labels = edit_labels.to(self.device)
-            edit_tokens, edit_mask = edit_tokens.to(self.device), edit_mask.to(self.device)
-=======
     def perplexity(self, model, dataset):
         total_loss = []
         model.to(DEVICE)
@@ -508,7 +433,6 @@
                 lm_tokens, lm_mask, lm_labels = self.mask_padding(batch[0], batch[1])
                 loss = model(lm_tokens, labels=lm_labels).loss
                 acc.update(loss.item(), acc.n_predictions_for_labels(lm_labels))
->>>>>>> cd1aa8bf
 
         avg_nll, ppl = acc.get_metrics()
         return torch.tensor(ppl)
@@ -529,16 +453,8 @@
         edit_locs = torch.tensor([tokens.shape[-1] - n_targets - 1 + i for i in range(n_targets)]).to(self.device)
         gold_tokens = tokens[:,edit_locs]
 
-<<<<<<< HEAD
-    def processData(self, lm_data, edit_example, label1, label2):
-
-        return (self.processLMData(lm_data, edit_example) if self.model_name == 'gpt2' 
-                else self.processMaskedLMData(lm_data, edit_example, label1, label2))
-
-=======
         return edit_locs, gold_tokens.cpu()
     
->>>>>>> cd1aa8bf
     def validateSelfSampleTraining(self):
         self.model.eval()
 
@@ -551,13 +467,6 @@
             ll_change_hist = []
             loss_hist = []
 
-<<<<<<< HEAD
-            indices = [idx % len(data) for idx in range(self.val_iter, self.val_iter + 10)]  # select 10 elements
-            subset = Subset(data.dataset, indices)
-            for batch_idx, (lm_data, edit_example, label1, label2) in enumerate(self.validation_set):
-                (lm_tokens, lm_mask, lm_labels, edit_tokens, 
-                 edit_mask, edit_labels, edit_locs, gold_tokens) = self.processData(lm_data, edit_example, label1, label2)
-=======
             indices = np.random.default_rng(self.val_iter).choice(len(data), 10, replace=False)
             subset = Subset(data, indices)
             for batch_idx, (_, _, _, _, _, _, edit_tokens, edit_mask, edit_labels) in enumerate(subset):
@@ -566,17 +475,11 @@
                 edit_labels = edit_labels[:1]
                 edit_tokens, edit_mask, edit_labels = self.strip_padding(edit_tokens, edit_mask, edit_labels)
                 edit_locs, gold_tokens = self.get_edit_locs(edit_tokens, edit_labels)
->>>>>>> cd1aa8bf
 
                 start = time.time()
                 with torch.no_grad():
-<<<<<<< HEAD
-
-                    orig_ppl = self.perplexity(self.model, data)
-=======
                     orig_ppl = self.perplexity(self.model, subset)
                 print(ds, batch_idx, time.time() - start)
->>>>>>> cd1aa8bf
                 model_out, logit_hist, ll_change, loss = performOneEdit(
                     self.model,
                     self.lrs,
@@ -601,15 +504,9 @@
                 f'll_change/{ds}': np.mean(ll_change_hist),
                 f'eval_loss/{ds}': np.mean(loss_hist),
             }
-<<<<<<< HEAD
-            self.wandb_log(self.val_iter * 100, metrics)
-
-            self.val_iter += 1
-=======
             self.wandb_log(self.val_iter * self.config.val_interval, metrics)
             
         self.val_iter += 1
->>>>>>> cd1aa8bf
 
         self.model.train()
     
@@ -635,17 +532,9 @@
         
         for epoch in range(self.config.epochs):
             self.epoch = epoch
-<<<<<<< HEAD
-
-            for train_step, (lm_data, edit_example, label1, label2) in enumerate(self.data):
-
-                (lm_tokens, lm_mask, lm_labels, edit_tokens, 
-                 edit_mask, edit_labels, edit_locs, gold_tokens) = self.processData(lm_data, edit_example, label1, label2)
-=======
             
             for train_step, (lm_tokens, lm_mask, loc_tokens, loc_mask, _, _, edit_tokens, edit_mask, edit_labels) in enumerate(self.data):
                 lm_tokens, lm_mask, lm_labels = self.mask_padding(lm_tokens, lm_mask)
->>>>>>> cd1aa8bf
 
                 # Cache the current params and grads since we're going to modify the model during
                 #  the edit process
@@ -821,23 +710,25 @@
     config.n_edits = args.n_edits
     config.split_params = args.split_params
     config.debug = args.debug if args.debug else config.debug
+    config.val_interval = argss.val_interval
 
     if (args.editable or args.self_sample):
-        train = utils.retrieveEditDataloader(
-            tokenizer,
-            data_loc=loc,
-            bs=args.bs,
+        train = utils.utils.retrieveUnifiedDataset(
+            self.tokenizer,
+            data_loc=self.config.write_loc,
+            bs=1,
             dataset='train',
-            self_sample=args.self_sample,
-            n_edits=args.n_edits
+            self_sample=True
         )
-<<<<<<< HEAD
-        
-        validation = utils.retrieveEditDataloader(
-=======
+        validation = utils.utils.retrieveUnifiedDataset(
+            self.tokenizer,
+            data_loc=self.config.write_loc,
+            bs=1,
+            dataset='validation',
+            self_sample=True
+        )
     elif args.editable:
         dataloader = utils.retrieveEditDataloader(
->>>>>>> cd1aa8bf
             tokenizer,
             data_loc=loc,
             bs=args.bs,
@@ -845,7 +736,6 @@
             self_sample=args.self_sample,
             n_edits=args.n_edits
         )
-<<<<<<< HEAD
     elif args.self_sample_masked:
         dataloader = MaskedLMDataloader(
             'lama',
@@ -877,44 +767,6 @@
     
     elif (args.self_sample or args.self_sample_masked):
         trainer = SelfSampleTrainer(config, train, validation, tokenizer)   
-=======
-    else:
-        dataloader = utils.retrieveUnifiedDataset(
-            tokenizer,
-            data_loc=loc,
-            bs=args.bs,
-            dataset='train',
-            self_sample=args.self_sample,
-            n_edits=args.n_edits
-        )
-
-    if args.editable:
-        config = EditConfig()
-        config.write_loc = loc
-        config.bs = args.bs
-        config.n_edits = args.n_edits
-        config.split_params = args.split_params
-        config.debug = args.debug
-        config.val_interval = args.val_interval
-        trainer = EditTrainer(config, dataloader)
-    
-    elif args.finetune:
-        config = TrainConfig()
-        config.write_loc = loc
-        config.bs = args.bs
-        config.val_interval = args.val_interval
-        trainer = BaseTrainer(config, dataloader)
-    
-    elif args.self_sample:
-        config = SelfSampleConfig()
-        config.write_loc = loc
-        config.bs = args.bs
-        config.n_edits = args.n_edits
-        config.split_params = args.split_params
-        config.debug = args.debug
-        config.val_interval = args.val_interval
-        trainer = SelfSampleTrainer(config, dataloader, tokenizer)
->>>>>>> cd1aa8bf
     
     else:
         raise AttributeError("Must specify train arg")
