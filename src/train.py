import os
import argparse
import glob
import time
import random
from datetime import datetime

import numpy as np
import torch
import torch.nn as nn
import torch.nn.functional as F
import torch.autograd as A
import transformers
import higher
import wandb

from torch.utils.data import Subset

import utils
from config import *
from evaluate import performOneEdit
<<<<<<< HEAD
from alg.senn import ConditionedLinear
from masked_lm.data import MaskedLMDataloader
=======
from alg.senn_conditional import ConditionalLinearWrapper
>>>>>>> 144d2bd7

DEVICE = 'cuda' if torch.cuda.is_available() else 'cpu'

class BaseTrainer:
    def __init__(self, config, dataloader, model_path=None):

        #configs
        self.config = config
        self.model_name = self.config.model_name
        self.model_dir = (
            f'{self.config.write_loc}/models/finetune' if self.config.task == 'finetune'
            else f'{self.config.write_loc}/models'
            )
        self.model, self.tokenizer = (
            utils.loadOTSModel(name=self.model_name, cache_dir=self.config.write_loc) if not model_path else 
            utils.loadTrainedModel(model_path, name=self.model_name, cache_dir=self.config.write_loc)
            )

        #outfiles
        self.timestamp = datetime.now().strftime("%Y%m%d.%H.%m.%s")
        self.hyperspath = f"{self.model_dir}/hypers.{self.timestamp}"
        self.errpath = f"{self.config.write_loc}/errors/errors_{self.timestamp}"
        self.statepath = (
            lambda model, epoch, step: 
            f"{self.model_dir}/{model}_epoch{epoch}_ts{step}.{self.timestamp}"
            )

        self.data = dataloader
        self.device = 'cuda' if torch.cuda.is_available() else 'cpu'
        if not self.config.debug:
            wandb.init(
                project='patchable',
                entity='patchable-lm',
                config=self.config,
                name=f"{self.config.task}_{self.timestamp}",
                dir=self.config.write_loc,
            )
            wandb.watch(self.model)
            transformers.logging.set_verbosity_error()

        self.epoch = 0

    def saveState(self, state_obj, train_step, name="finetune", final=False):
        if not self.config.debug:
            out_obj = state_obj.state_dict() if hasattr(state_obj, "state_dict") else state_obj
            if final:
                torch.save(
                    out_obj, 
                    self.statepath(name, self.epoch, 9999)
                    )
            elif (train_step > 0) & (train_step % self.config.model_save_pt == 0):
                torch.save(
                    out_obj, 
                    self.statepath(name, self.epoch, train_step)
                    )

    def echo(self, train_step, **kwargs):
        if not self.config.silent:
            print((
                    f"Epoch: {self.epoch}; TrainStep {train_step}; ",
                    f"; ".join([f"{key} {val}" for key,val in kwargs.items()])
                )) 

    def tensorBoard(self, step, **kwargs):
        if not self.config.debug:
            for key, value in kwargs.items():
                self.writer.add_scalar(key, value, step)
    
    def wandb_log(self, step, row):
        row['step'] = step
        if not self.config.debug:
            wandb.log(row)

    def run(self):

        if not self.config.debug:
            torch.save(self.config, self.hyperspath)

        self.model.train()
        self.model.to(self.device)
        opt = torch.optim.Adam(
            self.model.parameters(), 
            self.config.outer_lr
            )
        
        global_iter = 0
        print("Starting Fine-tuning")

        for epoch in range(self.config.epochs):
            self.epoch = epoch
            
            for train_step, lm_data in enumerate(self.data):
                
                lm_tokens, lm_mask = lm_data
                lm_tokens, lm_mask = lm_tokens.to(self.device), lm_mask.to(self.device)
                lm_labels = lm_tokens.masked_fill(lm_mask == 0, -100)
                
                base_out = self.model(
                    lm_tokens, 
                    attention_mask=lm_mask,
                    labels=lm_labels
                )
                l_base = base_out.loss
                l_base.backward()

                if train_step % 5 == 0:
                    opt.step()
                    opt.zero_grad()
                
                global_iter += 1
                self.echo(train_step, **{"loss/base": l_base})
                self.wandb_log(global_iter, {"loss/base": l_base})
                self.saveState(self.model, train_step, "gpt2")


        self.saveState(self.model, train_step)



class EditTrainer(BaseTrainer):
    def __init__(self, config, train, validation, model_path=None):
        super().__init__(config, train, model_path=None) 
        self.validation_set = validation
        self.val_iter = 0

        self.model = utils.loadTrainedModel(
            f"{self.config.write_loc}/models/finetune/{self.config.ft_model_name}", 
            cache_dir=self.config.write_loc,
            tokenizer=False
        )
        self.model.eval()
        self.model.to(self.device)
        
        # Default inner loop adaptation parameters
        def _inner_params(self):
            return list(self.transformer.h[-3:].parameters())
        self.model.inner_params = _inner_params.__get__(self.model)
        
    def validateEditTraining(self):
        self.model.eval()
        iters = 0

        for train_step, lm_data in enumerate(self.validation_set):
            lm_tokens, lm_mask = lm_data
            lm_tokens, lm_mask = lm_tokens.to(self.device), lm_mask.to(self.device)
            lm_labels = lm_tokens.masked_fill(lm_mask == 0, -100)
            
            base_out = self.model(
                lm_tokens, 
                attention_mask=lm_mask,
                labels=lm_labels
            )
            self.writer.add_scalar("val_lbase", base_out.loss, self.val_iter)
            self.val_iter +=1
            iters += 1
            
            if iters >= 1000: 
                break
        
        self.model.train()

    def perplexity(self, model, data):
        total_loss = []
        model.to(DEVICE)
        model.eval()
        with torch.no_grad():
            indices = [idx % len(data) for idx in range(self.val_iter, self.val_iter + 100)]  # select 100 elements
            subset = Subset(data.dataset, indices)
            for batch_idx, (lm_data, edit_example, _, _) in enumerate(subset):
                lm_tokens, lm_mask = lm_data[0]
                lm_tokens, lm_mask = lm_tokens.to(DEVICE), lm_mask.to(DEVICE)
                lm_labels = lm_tokens.masked_fill(lm_mask == 0, -100)
                out = model(lm_tokens, labels=lm_labels)

                loss = out.loss
                total_loss.append(loss)

        return torch.exp(torch.mean(torch.stack(total_loss)))

    def run(self):

        if not self.config.debug:
            torch.save(self.config, self.hyperspath)

        self.model.train()
        self.model.to(self.device)
        opt = torch.optim.Adam(
            self.model.parameters(), 
            self.config.outer_lr
            )
        
        global_iter = 0
        print("Starting Training")

        self.lrs = [
            torch.nn.Parameter(torch.tensor(self.config.inner_lr)) 
            for p in self.model.transformer.h[-3:].parameters()
            ]
        lr_opt = torch.optim.Adam(self.lrs, lr=self.config.lr_lr)

        for epoch in range(self.config.epochs):
            self.epoch = epoch
            
            for train_step, (lm_data, edit_example, ent, old_ent) in enumerate(self.data):
            
                lm_tokens, lm_mask = lm_data
                lm_tokens, lm_mask = lm_tokens.to(self.device), lm_mask.to(self.device)
                lm_labels = lm_tokens.masked_fill(lm_mask == 0, -100)

                edit_tokens, edit_mask = edit_example
                
                ent_tokens = ent[0].flatten()
                ent_tokens = ent_tokens[ent_tokens != 50256]
                edit_locs = utils.locateSubset(edit_tokens, ent_tokens)
                if edit_locs.nelement() == 0:
                    print(f"Unable to locate edit on TS {train_step}")
                    if not os.path.exists(f"{self.errpath}"):
                        os.mkdir(f"{self.errpath}")
                    torch.save(edit_tokens, f"{self.errpath}/edit_tokens_{train_step}")
                    torch.save(ent_tokens, f"{self.errpath}/ent_tokens_{train_step}")
                    continue
                
                edit_labels = torch.zeros(edit_tokens.shape, dtype=torch.long) - 100
                edit_labels[:, edit_locs] = edit_tokens[:, edit_locs]
                edit_labels = edit_labels.to(self.device)
                edit_tokens, edit_mask = edit_tokens.to(self.device), edit_mask.to(self.device)

                param_groups = [
                    {'params': p, 'lr': None} 
                    for p in self.model.transformer.h[-3:].parameters()
                    ]
                inner_opt = (
                    torch.optim.SGD(param_groups) if self.config.learnable_lr
                    else torch.optim.SGD(
                            self.model.transformer.h[-3:].parameters(),
                            lr=self.config.inner_lr
                        )
                    )

                with higher.innerloop_ctx(
                    self.model, 
                    inner_opt, 
                    override={'lr': self.lrs} if self.config.learnable_lr else None,
                    copy_initial_weights=False, 
                    track_higher_grads=True
                    ) as (fmodel, diffopt):
                    
                    for edit_step in range(self.config.n_edit_steps):

                        loss = fmodel(
                            edit_tokens, 
                            attention_mask=edit_mask,
                            labels=edit_labels
                        ).loss
                        diffopt.step(loss)

                    edit_out = fmodel(
                        edit_tokens, 
                        attention_mask=edit_mask,
                        labels=edit_labels
                    )
                    l_edit = edit_out.loss
                    
                    base_out = self.model(
                        lm_tokens, 
                        attention_mask=lm_mask,
                        labels=lm_labels
                    )
                    l_base = base_out.loss

                    edited_base_out = fmodel(
                        lm_tokens, 
                        attention_mask=lm_mask,
                        labels=lm_labels
                    )

                    l_loc =  (
                        F.softmax(base_out.logits.detach(), dim=-1) *
                        (
                            F.log_softmax(base_out.logits.detach(), dim=-1) - 
                            F.log_softmax(edited_base_out.logits, dim=-1)
                        )).sum(-1).mean()
                    
                    total_loss = (
                        l_base + 
                        self.config.cloc * l_loc  + 
                        self.config.cedit * l_edit
                        )
                    total_loss.backward()

                # accumulate grads 
                if train_step % 5 == 0:
                    opt.step()
                    opt.zero_grad()

                    if self.config.learnable_lr:
                        lr_opt.step()
                        lr_opt.zero_grad()
                
                global_iter += 1
                
                loss_dict = {
                    "loss/base": l_base, "loss/edit": l_edit, 
                    "loss/loc": l_loc, "loss/total": total_loss
                    }
                self.echo(train_step, **loss_dict)
                self.wandb_log(global_iter, loss_dict)
                self.saveState(self.model, global_iter, name='editable')
                if self.config.learnable_lr:
                    self.saveState(lr_opt, global_iter, name='lr')
                if global_iter >= self.config.max_iter:
                    print("Reached max iterations")
                    break

            # if (train_step % 1000 == 0) & (not self.config.debug):
            #     self.validateEditTraining()
        
        self.saveState(self.model, global_iter, final=True, name='editable')
        if self.config.learnable_lr:
            self.saveState(lr_opt, global_iter, final=True, name='lr')


class SelfSampleTrainer(EditTrainer):
    def __init__(self, config, train, validation, model_path=None):
        super().__init__(config, train, validation, model_path)

        self.validation_set = validation

<<<<<<< HEAD
        self.model = utils.loadTrainedModel(
            f"{self.config.write_loc}/models/{self.config.ft_model_name}", 
            cache_dir=self.config.write_loc,
            name=self.model_name,
            tokenizer=False
        )
        
        self.model.eval()
        self.model.to(self.device)
       
=======
        self.validation_set = utils.retrieveEditDataloader(
            self.tokenizer,
            bs=1,
            data_loc=self.config.write_loc,
            dataset='validation',
            self_sample=True
        )

>>>>>>> 144d2bd7
        if self.config.split_params:
            # find Conv1D layers to replace (they annoyingly have transposed weights)
            conv_predicate = lambda mod: (
                isinstance(mod, transformers.models.gpt2.modeling_gpt2.Conv1D) and mod.weight.shape[1] == 768
            )
            ConditionalLinearWrapper.wrap_model(self.model, self.model.config.n_embd, -1, conv_predicate)
        
    def genModelText(self, lm_tokens):
        
        len_lm = lm_tokens.shape[-1]
        edit_loc = max(random.randint(int(len_lm*0.6), int(len_lm*0.9)), 15)
        input_ids = lm_tokens[:, :edit_loc]
        input_size = input_ids.size()[-1]
        
        print("generating")
        output_sequence = self.model.generate(
            input_ids=input_ids,
            max_length=input_size + 5,
            temperature=1.2,
            do_sample=True,
            repetition_penalty=5.0,
            num_return_sequences=10,
        )

        edit_tokens = random.choice(output_sequence).unsqueeze(0)
        edit_mask = torch.ones(edit_tokens.shape, dtype=torch.long)
        edit_labels = torch.zeros(edit_tokens.shape, dtype=torch.long) - 100
        edit_labels[:, input_size:] = edit_tokens[:, input_size:]
        edit_labels = edit_labels.to(self.device)
        edit_tokens, edit_mask = edit_tokens.to(self.device), edit_mask.to(self.device)

        return edit_tokens, edit_mask, edit_labels

    def processMaskedLMData(self, masked_sentence, template, obj, edit_obj):

        il = self.config.inner_loop
        il_select = (np.random.randint(0,2) if il == 'random' else 1 if il == 'sentence' else 0)
        lm_data = masked_sentence if il_select == 0 else template
        edit_data = masked_sentence if il_select == 1 else template 

        lm_tokens, lm_mask = lm_data
        lm_tokens, lm_mask = lm_tokens.to(self.device), lm_mask.to(self.device)

        lm_labels, _ = obj
        lm_labels = lm_labels.to(self.device)
        
        edit_tokens_batch, edit_mask_batch = tuple(zip(*[edit_data]))
        edit_labels_batch, edit_lab_mask_batch = tuple(zip(*[edit_obj]))

        find = lambda tensor, v: torch.where(tensor[..., None] == v)
        special_obj  = torch.tensor([32099, 32098, 1])
        
        def _process_edit_tokens(edit_tokens, edit_mask, edit_label, edit_lab_mask):
            edit_label = edit_label[:, edit_lab_mask.flatten() == 1]
            idx = np.setxor1d(list(range(edit_label.shape[1])), find(edit_label, special_obj)[1])
            gold_tokens = edit_label[:,idx]
            
            edit_start = utils.locateSubset(edit_tokens, torch.tensor([32099]))
            edit_locs = torch.tensor([edit_start + i for i in range(gold_tokens.flatten().size()[0])])
            
            edit_tokens, edit_mask, edit_label = (
                edit_tokens.to(self.device), 
                edit_mask.to(self.device),
                edit_label.to(self.device)
                )
            
            return edit_tokens, edit_mask, edit_label, edit_locs, gold_tokens
        
        # List of tuples
        edit_batch = [_process_edit_tokens(et, em, el, elm) for (et, em, el, elm) in
                      zip(edit_tokens_batch, edit_mask_batch, edit_labels_batch, edit_lab_mask_batch)]

        # Tuple of lists
        edit_tokens, edit_mask, edit_labels, edit_locs, gold_tokens = tuple(zip(*edit_batch))

        return (
            lm_tokens, lm_mask, lm_labels, 
            edit_tokens, edit_mask, edit_labels, 
            edit_locs, gold_tokens
            )

    
    def processLMData(self, lm_data, edit_example):
        lm_tokens, lm_mask = lm_data[0]
        lm_tokens, lm_mask = lm_tokens.to(self.device), lm_mask.to(self.device)
        lm_labels = lm_tokens.masked_fill(lm_mask == 0, -100)

        edit_tokens_batch, edit_mask_batch = tuple(zip(*edit_example))

        # remove left padding
        def _process_edit_tokens(edit_tokens, edit_mask):
            edit_tokens = edit_tokens.squeeze(0)
            indices = edit_tokens != self.tokenizer.pad_token_id
            edit_tokens = edit_tokens[indices].unsqueeze(0)
            edit_mask = edit_mask.squeeze(0)
            edit_mask = edit_mask[indices].unsqueeze(0)

            edit_labels = torch.zeros(edit_tokens.shape, dtype=torch.long) - 100
            edit_loc = edit_tokens.shape[-1] - 5 - 1  # minus 1 for newline token
            edit_locs = torch.tensor([edit_loc + i for i in range(5)])
            edit_labels[:, edit_locs] = edit_tokens[:, edit_locs]
            gold_tokens = edit_tokens[:, edit_locs]

            edit_labels = edit_labels.to(self.device)
            edit_tokens, edit_mask = edit_tokens.to(self.device), edit_mask.to(self.device)

            gold_tokens = gold_tokens.cpu()

            return edit_tokens, edit_mask, edit_labels, edit_locs, gold_tokens

        # List of tuples
        edit_batch = [_process_edit_tokens(et, em) for (et, em) in
                      zip(edit_tokens_batch, edit_mask_batch)]

        # Tuple of lists
        edit_tokens, edit_mask, edit_labels, edit_locs, gold_tokens = tuple(zip(*edit_batch))

        return lm_tokens, lm_mask, lm_labels, edit_tokens, edit_mask, edit_labels, edit_locs, gold_tokens

    def processData(self, lm_data, edit_example, label1, label2):

        return (self.processLMData(lm_data, edit_example) if self.model_name == 'gpt2' 
                else self.processMaskedLMData(lm_data, edit_example, label1, label2))

    def validateSelfSampleTraining(self):
        self.model.eval()

        for ds in ['train', 'val']:
            data = self.validation_set if ds == 'val' else self.data

            ppl_pre_hist = []
            ppl_post_hist = []
            ll_change_hist = []
            loss_hist = []

            indices = [idx % len(data) for idx in range(self.val_iter, self.val_iter + 10)]  # select 10 elements
            subset = Subset(data.dataset, indices)
            for batch_idx, (lm_data, edit_example, label1, label2) in enumerate(subset):
                (lm_tokens, lm_mask, lm_labels, edit_tokens, 
                 edit_mask, edit_labels, edit_locs, gold_tokens) = self.processData(lm_data, edit_example, label1, label2)

                with torch.no_grad():
                    orig_ppl = self.perplexity(self.model, data)
                model_out, logit_hist, ll_change, loss = performOneEdit(
                    self.model,
                    self.lrs,
                    edit_tokens[0], 
                    edit_mask[0], 
                    edit_labels[0],
                    edit_locs[0] - 1, 
                    gold_tokens[0], 
                    n_edit_steps=1
                )
                with torch.no_grad():
                    new_ppl = self.perplexity(model_out, data)

                ppl_pre_hist.append(orig_ppl.cpu())
                ppl_post_hist.append(new_ppl.cpu())
                ll_change_hist.append(ll_change)
                loss_hist.append(loss.detach().cpu())

            metrics = {
                f'ppl_pre/{ds}': np.mean(ppl_pre_hist),
                f'ppl_post/{ds}': np.mean(ppl_post_hist),
                f'll_change/{ds}': np.mean(ll_change_hist),
                f'eval_loss/{ds}': np.mean(loss_hist),
            }
            self.wandb_log(self.val_iter * 100, metrics)

        self.val_iter += 1

        self.model.train()
    
    def run(self):
        
        if not self.config.debug:
            torch.save(self.config, self.hyperspath)

        self.model.train()
        self.model.to(self.device)
        outer_param_groups = [{
            'params': p,
            'lr': (self.config.outer_lr
                   if not hasattr(p, "__conditioner__")
                   else self.config.outer_lr) }
                              for p in self.model.parameters()]
        opt = torch.optim.Adam(outer_param_groups)

        global_iter = 0
        print("Starting Training")
        
        inner_parameters = (
            lambda model: 
            model.transformer.h[-3:].parameters() if self.model_name == 'gpt2'
            else self.model.parameters()
        )
        self.lrs = [
            torch.nn.Parameter(torch.tensor(self.config.inner_lr)) 
<<<<<<< HEAD
            for p in inner_parameters(self.model)
        ]
=======
            for p in self.model.inner_params()
            ]
>>>>>>> 144d2bd7
        lr_opt = torch.optim.Adam(self.lrs, lr=self.config.lr_lr)

        skip_count = 0

        for epoch in range(self.config.epochs):
            self.epoch = epoch
            
            for train_step, (lm_data, edit_example, label1, label2) in enumerate(self.data):
                (lm_tokens, lm_mask, lm_labels, edit_tokens, 
                 edit_mask, edit_labels, edit_locs, gold_tokens) = self.processData(lm_data, edit_example, label1, label2)

                # Cache the current params and grads since we're going to modify the model during
                #  the edit process
                p_cache = {}
                for n, p in self.model.named_parameters():
                    p_cache[n] = p.data.detach().clone()

                for edit_example_idx in range(self.config.n_edits):
                    param_groups = [
                        {'params': p, 'lr': None} 
<<<<<<< HEAD
                        for p in inner_parameters(self.model)
=======
                        for p in self.model.inner_params()
>>>>>>> 144d2bd7
                    ]
                    inner_opt = (
                        torch.optim.SGD(param_groups) if self.config.learnable_lr
                        else torch.optim.SGD(
<<<<<<< HEAD
                                inner_parameters(self.model),
=======
                                self.model.inner_params(), 
>>>>>>> 144d2bd7
                                lr=self.config.inner_lr
                        )
                    )
                    with higher.innerloop_ctx(
                            self.model, 
                            inner_opt, 
                            override={'lr': self.lrs} if self.config.learnable_lr else None,
                            copy_initial_weights=False, 
                            track_higher_grads=True
                    ) as (fmodel, diffopt):
                        for edit_step in range(self.config.n_edit_steps):
                            if self.config.split_params:
                                fmodel.set_editing(True)
                            loss = fmodel(
                                edit_tokens[edit_example_idx],
                                attention_mask=edit_mask[edit_example_idx],
                                labels=edit_labels[edit_example_idx]
                            ).loss
                            if self.config.split_params:
                                fmodel.set_editing(False)
                                
                            diffopt.step(loss)

                        edit_out = fmodel(
                            edit_tokens[edit_example_idx],
                            attention_mask=edit_mask[edit_example_idx],
                            labels=edit_labels[edit_example_idx]
                        )
                        l_edit = edit_out.loss

                        edited_base_out = fmodel(
                            lm_tokens, 
                            attention_mask=lm_mask,
                            labels=lm_labels
                        )

                        with torch.no_grad():
                            base_out = self.model(
                                lm_tokens, 
                                attention_mask=lm_mask,
                                labels=lm_labels
                            )

                        l_loc = (
                            F.softmax(base_out.logits.detach(), dim=-1) *
                            (
                                F.log_softmax(base_out.logits.detach(), dim=-1) - 
                                F.log_softmax(edited_base_out.logits, dim=-1)
                            )).sum(-1).mean()

                        total_edit_loss = (
                            self.config.cloc * l_loc  + 
                            self.config.cedit * l_edit
                        ) / self.config.n_edits

                        if not self.config.split_params:
                            total_edit_loss.backward()
                        else:
                            # Only train phi/lrs using edit loss, not theta
                            for p, g in zip(self.model.phi() + self.lrs, A.grad(total_edit_loss, self.model.phi() + self.lrs)):
                                if p.grad is not None:
                                    p.grad += g
                                else:
                                    p.grad = g.clone()
                        
                        for fp, p in zip(fmodel.parameters(), self.model.parameters()):
                            p.data = fp.data.detach()

                    # It only makes sense to train more than one edit if we've split the params
                    if not self.config.split_params:
                        break

                # restore pre-edit parameters without overwriting the gradients we just computed
                for n, p in self.model.named_parameters():
                    p.data = p_cache[n]

                # Compute base loss
                base_out = self.model(
                    lm_tokens, 
                    attention_mask=lm_mask,
                    labels=lm_labels
                )
                l_base = base_out.loss
                l_base.backward()
                
                # accumulate grads 
                if train_step % 5 == 0:
                    opt.step()
                    opt.zero_grad()
                
                    if self.config.learnable_lr:
                        lr_opt.step()
                        lr_opt.zero_grad()
                
                global_iter += 1

                info_dict = {
                    "loss/base": l_base, "loss/edit": l_edit, 
                    "loss/loc": l_loc, "loss/train": total_edit_loss + l_base,
                }
                if self.config.split_params:
                    info_dict["grad/phi"] = torch.nn.utils.clip_grad_norm_(self.model.phi(), 50)
                    info_dict["grad/theta"] = torch.nn.utils.clip_grad_norm_(self.model.theta(), 50)
                else:
                    info_dict["grad/all"] = torch.nn.utils.clip_grad_norm_(self.model.parameters(), 50)
                
                self.echo(train_step, **info_dict)
                info_dict.update({f"lr/lr{i}":lr.data.item() for i, lr in enumerate(self.lrs)})
                self.wandb_log(global_iter, info_dict)
                self.saveState(self.model, global_iter, name="self_sample")
                if self.config.learnable_lr:
                    self.saveState(self.lrs, global_iter, name='lr')
                if global_iter >= self.config.max_iter:
                    print("Reached max iterations")
                    break
            
                if (train_step % 200 == 0) & (not self.config.debug):
                    self.validateSelfSampleTraining()
        
        self.saveState(self.model, global_iter, final=True, name="self_sample")
        if self.config.learnable_lr:
            self.saveState(self.lrs, global_iter, final=True, name='lr')


if __name__ == "__main__":
    parser = argparse.ArgumentParser()
    parser.add_argument('--editable', action='store_true')
    parser.add_argument('--n_edits', type=int, default=1)
    parser.add_argument('--split_params', action='store_true')
    parser.add_argument('--finetune', action='store_true')
    parser.add_argument('--self_sample', action='store_true')
    parser.add_argument('--self_sample_masked', action='store_true')
    parser.add_argument('--bs', default=1, type=int)
    parser.add_argument('--debug', action='store_true')
    args = parser.parse_args()
    
    loc = utils.sailPreprocess()
    tokenizer = utils.loadTokenizer(cache_dir=loc)
    
    config = (
        TrainConfig() if args.finetune else
        EditConfig() if args.editable else
        SelfSampleGPT2Config() if args.self_sample else
        SelfSampleT5Config() 
    )
    config.write_loc = loc
    config.bs = args.bs
    config.n_edits = args.n_edits
    config.split_params = args.split_params

    if (args.editable or args.self_sample):
        train = utils.retrieveEditDataloader(
            tokenizer,
            data_loc=loc,
            bs=args.bs,
            dataset='train',
            self_sample=args.self_sample,
            n_edits=args.n_edits
        )
        
        validation = utils.retrieveEditDataloader(
            tokenizer,
            data_loc=loc,
            bs=args.bs,
            dataset='validation',
            self_sample=args.self_sample,
            n_edits=args.n_edits
        )
    elif args.self_sample_masked:
        dataloader = MaskedLMDataloader(
            'lama',
            loc=loc,
            bs=args.bs,
            pct=30,
            shuffle=True,
            max_valid_len=config.max_valid_len,
            mode='editable'
        )
        train = dataloader.train
        validation = dataloader.validation
    else:
        dataloader = utils.wikiDataloader(
            tokenizer,
            bs=args.bs,
            data_loc=loc,
            dataset='train',
            shuffle=False,
            max_length=200,
            min_length=20
        )

    if args.editable:
        trainer = EditTrainer(config, train, validation)
    
    elif args.finetune:
        trainer = BaseTrainer(config, dataloader)
    
<<<<<<< HEAD
    elif (args.self_sample or args.self_sample_masked):
        trainer = SelfSampleTrainer(config, train, validation, tokenizer)   
=======
    elif args.self_sample:
        config = SelfSampleConfig()
        config.write_loc = loc
        config.bs = args.bs
        config.n_edits = args.n_edits
        config.split_params = args.split_params
        config.debug = args.debug
        trainer = SelfSampleTrainer(config, dataloader, tokenizer)
>>>>>>> 144d2bd7
    
    else:
        raise AttributeError("Must specify train arg")

    trainer.run()<|MERGE_RESOLUTION|>--- conflicted
+++ resolved
@@ -19,12 +19,8 @@
 import utils
 from config import *
 from evaluate import performOneEdit
-<<<<<<< HEAD
-from alg.senn import ConditionedLinear
+from alg.senn_conditional import ConditionalLinearWrapper
 from masked_lm.data import MaskedLMDataloader
-=======
-from alg.senn_conditional import ConditionalLinearWrapper
->>>>>>> 144d2bd7
 
 DEVICE = 'cuda' if torch.cuda.is_available() else 'cpu'
 
@@ -160,7 +156,10 @@
         
         # Default inner loop adaptation parameters
         def _inner_params(self):
-            return list(self.transformer.h[-3:].parameters())
+            if self.model_name == 'gpt2':
+                return list(self.transformer.h[-3:].parameters())
+            elif self.model_name == 't5-small':
+                return list(self.encoder.block[-2:]) + list(self.decoder.block[-2:])
         self.model.inner_params = _inner_params.__get__(self.model)
         
     def validateEditTraining(self):
@@ -353,32 +352,16 @@
 
         self.validation_set = validation
 
-<<<<<<< HEAD
-        self.model = utils.loadTrainedModel(
-            f"{self.config.write_loc}/models/{self.config.ft_model_name}", 
-            cache_dir=self.config.write_loc,
-            name=self.model_name,
-            tokenizer=False
-        )
-        
-        self.model.eval()
-        self.model.to(self.device)
-       
-=======
-        self.validation_set = utils.retrieveEditDataloader(
-            self.tokenizer,
-            bs=1,
-            data_loc=self.config.write_loc,
-            dataset='validation',
-            self_sample=True
-        )
-
->>>>>>> 144d2bd7
         if self.config.split_params:
             # find Conv1D layers to replace (they annoyingly have transposed weights)
-            conv_predicate = lambda mod: (
-                isinstance(mod, transformers.models.gpt2.modeling_gpt2.Conv1D) and mod.weight.shape[1] == 768
-            )
+            if self.model_name == 'gpt2':
+                conv_predicate = lambda mod: (
+                    isinstance(mod, transformers.models.gpt2.modeling_gpt2.Conv1D) and mod.weight.shape[1] == 768
+                )
+            elif self.model_name == 't5-small':
+                conv_predicate = lambda mod: (
+                    isinstance(mod, transformers.models.t5.modeling_t5.T5DenseReluDense)
+                )
             ConditionalLinearWrapper.wrap_model(self.model, self.model.config.n_embd, -1, conv_predicate)
         
     def genModelText(self, lm_tokens):
@@ -565,20 +548,10 @@
         global_iter = 0
         print("Starting Training")
         
-        inner_parameters = (
-            lambda model: 
-            model.transformer.h[-3:].parameters() if self.model_name == 'gpt2'
-            else self.model.parameters()
-        )
         self.lrs = [
             torch.nn.Parameter(torch.tensor(self.config.inner_lr)) 
-<<<<<<< HEAD
-            for p in inner_parameters(self.model)
-        ]
-=======
             for p in self.model.inner_params()
             ]
->>>>>>> 144d2bd7
         lr_opt = torch.optim.Adam(self.lrs, lr=self.config.lr_lr)
 
         skip_count = 0
@@ -599,20 +572,12 @@
                 for edit_example_idx in range(self.config.n_edits):
                     param_groups = [
                         {'params': p, 'lr': None} 
-<<<<<<< HEAD
-                        for p in inner_parameters(self.model)
-=======
                         for p in self.model.inner_params()
->>>>>>> 144d2bd7
                     ]
                     inner_opt = (
                         torch.optim.SGD(param_groups) if self.config.learnable_lr
                         else torch.optim.SGD(
-<<<<<<< HEAD
-                                inner_parameters(self.model),
-=======
                                 self.model.inner_params(), 
->>>>>>> 144d2bd7
                                 lr=self.config.inner_lr
                         )
                     )
@@ -762,6 +727,8 @@
     config.bs = args.bs
     config.n_edits = args.n_edits
     config.split_params = args.split_params
+    config.write_loc = loc
+    config.debug = args.debug
 
     if (args.editable or args.self_sample):
         train = utils.retrieveEditDataloader(
@@ -810,19 +777,8 @@
     elif args.finetune:
         trainer = BaseTrainer(config, dataloader)
     
-<<<<<<< HEAD
     elif (args.self_sample or args.self_sample_masked):
         trainer = SelfSampleTrainer(config, train, validation, tokenizer)   
-=======
-    elif args.self_sample:
-        config = SelfSampleConfig()
-        config.write_loc = loc
-        config.bs = args.bs
-        config.n_edits = args.n_edits
-        config.split_params = args.split_params
-        config.debug = args.debug
-        trainer = SelfSampleTrainer(config, dataloader, tokenizer)
->>>>>>> 144d2bd7
     
     else:
         raise AttributeError("Must specify train arg")
