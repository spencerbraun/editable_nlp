import os
import argparse
import glob
import time
import random
from datetime import datetime

import numpy as np
import torch
import torch.nn as nn
import torch.nn.functional as F
import torch.autograd as A
import transformers
import higher
import wandb

from torch.utils.data import Subset

import utils
from config import *
from evaluate import performOneEdit
from masked_lm.data import MaskedLMDataloader

DEVICE = 'cuda' if torch.cuda.is_available() else 'cpu'


class BaseTrainer:
    def __init__(self, config, dataloader, model_path=None):

        #configs
        self.config = config
        self.model_name = self.config.model_name
        self.model_dir = (
            f'{self.config.write_loc}/models/finetune' if self.config.task == 'finetune'
            else f'{self.config.write_loc}/models'
            )
        self.model, self.tokenizer = (
            utils.loadOTSModel(name=self.model_name, cache_dir=self.config.write_loc) if not model_path else
            utils.loadTrainedModel(model_path, name=self.model_name, cache_dir=self.config.write_loc)
            )

        #outfiles
        self.timestamp = datetime.now().strftime("%Y-%m-%d_%H-%M-%S")
        self.hyperspath = f"{self.model_dir}/hypers.{self.timestamp}"
        self.errpath = f"{self.config.write_loc}/errors/errors_{self.timestamp}"
        split = '_split' if self.config.split_params else ''
        self.statepath = (
            lambda model, epoch, step:
            f"{self.model_dir}/{model}{split}_epoch{epoch}_ts{step}.{self.timestamp}"
            )

        self.data = dataloader
        self.device = 'cuda' if torch.cuda.is_available() else 'cpu'
        if not self.config.debug:
            wandb.init(
                project='patchable' if self.config.task == 'gen' else 'patchable_masked',
                entity='patchable-lm',
                config=self.config,
                name=f"{self.config.task}{split}_{self.timestamp}",
                dir=self.config.write_loc,
            )
            wandb.watch(self.model)
            transformers.logging.set_verbosity_info()

        self.epoch = 0

    def saveState(self, state_obj, train_step, name="finetune", final=False):
        if not self.config.debug:
            out_obj = state_obj.state_dict() if hasattr(state_obj, "state_dict") else state_obj
            if final:
                torch.save(
                    out_obj,
                    self.statepath(name, self.epoch, 9999)
                    )
            elif (train_step > 0) and (train_step % self.config.model_save_pt == 0):
                torch.save(
                    out_obj,
                    self.statepath(name, self.epoch, train_step)
                    )

    def echo(self, train_step, **kwargs):
        if not self.config.silent:
            print((
                    f"Epoch: {self.epoch}; TrainStep {train_step}; ",
                    f"; ".join([f"{key} {val:0.4f}" for key,val in kwargs.items()])
                ))

    def tensorBoard(self, step, **kwargs):
        if not self.config.debug:
            for key, value in kwargs.items():
                self.writer.add_scalar(key, value, step)

    def wandb_log(self, step, row):
        row['step'] = step
        if not self.config.debug:
            wandb.log(row)

    def run(self):

        if not self.config.debug:
            torch.save(self.config, self.hyperspath)

        self.model.train()
        self.model.to(self.device)
        opt = torch.optim.Adam(
            self.model.parameters(),
            self.config.outer_lr
            )

        global_iter = 0
        print("Starting Fine-tuning")

        for epoch in range(self.config.epochs):
            self.epoch = epoch

            for train_step, lm_data in enumerate(self.data):

                lm_tokens, lm_mask = lm_data
                lm_tokens, lm_mask = lm_tokens.to(self.device), lm_mask.to(self.device)
                lm_labels = lm_tokens.masked_fill(lm_mask == 0, -100)

                base_out = self.model(
                    lm_tokens,
                    attention_mask=lm_mask,
                    labels=lm_labels
                )
                l_base = base_out.loss
                l_base.backward()

                if train_step % 5 == 0:
                    opt.step()
                    opt.zero_grad()

                global_iter += 1
                self.echo(train_step, **{"loss/base": l_base})
                self.wandb_log(global_iter, {"loss/base": l_base})
                self.saveState(self.model, train_step, "gpt2")


        self.saveState(self.model, train_step)



class EditTrainer(BaseTrainer):
    def __init__(self, config, train, validation, model_path=None):
        super().__init__(config, train, model_path=None)
        self.validation_set = validation
        self.val_iter = 0

        self.model = utils.loadTrainedModel(
            f"{self.config.write_loc}/models/finetune/{self.config.ft_model_name}",
            name=self.model_name,
            cache_dir=self.config.write_loc,
            tokenizer=False
        )

        self.model.eval()
        self.model.to(self.device)
    def validateEditTraining(self):
        self.model.eval()
        iters = 0

        for train_step, lm_data in enumerate(self.validation_set):
            lm_tokens, lm_mask = lm_data
            lm_tokens, lm_mask = lm_tokens.to(self.device), lm_mask.to(self.device)
            lm_labels = lm_tokens.masked_fill(lm_mask == 0, -100)

            base_out = self.model(
                lm_tokens,
                attention_mask=lm_mask,
                labels=lm_labels
            )
            self.writer.add_scalar("val_lbase", base_out.loss, self.val_iter)
            self.val_iter +=1
            iters += 1

            if iters >= 1000:
                break

        self.model.train()

    def perplexity(self, model, dataset):
        total_loss = []
        model.to(DEVICE)
        model.eval()
        acc = utils.NLLAccumulator()
        with torch.no_grad():
            for batch_idx, (lm_data, _, _, _) in enumerate(dataset):
                lm_tokens, lm_mask = lm_data[0]
                lm_tokens, lm_mask = lm_tokens.to(DEVICE), lm_mask.to(DEVICE)
                lm_labels = lm_tokens.masked_fill(lm_mask == 0, -100)
                out = model(lm_tokens, labels=lm_labels)

                loss = out.loss
                acc.update(loss.item(), acc.n_predictions_for_labels(lm_labels))
                total_loss.append(loss)

        avg_nll, ppl = acc.get_metrics()
        return torch.tensor(ppl)

    def run(self):

        if not self.config.debug:
            torch.save(self.config, self.hyperspath)

        self.model.train()
        self.model.to(self.device)
        opt = torch.optim.Adam(
            self.model.parameters(),
            self.config.outer_lr
            )

        global_iter = 0
        print("Starting Training")

        self.lrs = [
            torch.nn.Parameter(torch.tensor(self.config.inner_lr))
            for p in self.model.transformer.h[-3:].parameters()
            ]
        lr_opt = torch.optim.Adam(self.lrs, lr=self.config.lr_lr)

        for epoch in range(self.config.epochs):
            self.epoch = epoch

            for train_step, (lm_data, edit_example, ent, old_ent) in enumerate(self.data):

                lm_tokens, lm_mask = lm_data
                lm_tokens, lm_mask = lm_tokens.to(self.device), lm_mask.to(self.device)
                lm_labels = lm_tokens.masked_fill(lm_mask == 0, -100)

                edit_tokens, edit_mask = edit_example

                ent_tokens = ent[0].flatten()
                ent_tokens = ent_tokens[ent_tokens != 50256]
                edit_locs = utils.locateSubset(edit_tokens, ent_tokens)
                if edit_locs.nelement() == 0:
                    print(f"Unable to locate edit on TS {train_step}")
                    if not os.path.exists(f"{self.errpath}"):
                        os.mkdir(f"{self.errpath}")
                    torch.save(edit_tokens, f"{self.errpath}/edit_tokens_{train_step}")
                    torch.save(ent_tokens, f"{self.errpath}/ent_tokens_{train_step}")
                    continue

                edit_labels = torch.zeros(edit_tokens.shape, dtype=torch.long) - 100
                edit_labels[:, edit_locs] = edit_tokens[:, edit_locs]
                edit_labels = edit_labels.to(self.device)
                edit_tokens, edit_mask = edit_tokens.to(self.device), edit_mask.to(self.device)

                param_groups = [
                    {'params': p, 'lr': None}
                    for p in self.model.transformer.h[-3:].parameters()
                    ]
                inner_opt = (
                    torch.optim.SGD(param_groups) if self.config.learnable_lr
                    else torch.optim.SGD(
                            self.model.transformer.h[-3:].parameters(),
                            lr=self.config.inner_lr
                        )
                    )

                with higher.innerloop_ctx(
                    self.model,
                    inner_opt,
                    override={'lr': self.lrs} if self.config.learnable_lr else None,
                    copy_initial_weights=False,
                    track_higher_grads=True
                    ) as (fmodel, diffopt):

                    for edit_step in range(self.config.n_edit_steps):

                        loss = fmodel(
                            edit_tokens,
                            attention_mask=edit_mask,
                            labels=edit_labels
                        ).loss
                        diffopt.step(loss)

                    edit_out = fmodel(
                        edit_tokens,
                        attention_mask=edit_mask,
                        labels=edit_labels
                    )
                    l_edit = edit_out.loss

                    base_out = self.model(
                        lm_tokens,
                        attention_mask=lm_mask,
                        labels=lm_labels
                    )
                    l_base = base_out.loss

                    edited_base_out = fmodel(
                        lm_tokens,
                        attention_mask=lm_mask,
                        labels=lm_labels
                    )

                    l_loc =  (
                        F.softmax(base_out.logits.detach(), dim=-1) *
                        (
                            F.log_softmax(base_out.logits.detach(), dim=-1) -
                            F.log_softmax(edited_base_out.logits, dim=-1)
                        )).sum(-1).mean()

                    total_loss = (
                        l_base +
                        self.config.cloc * l_loc  +
                        self.config.cedit * l_edit
                        )
                    total_loss.backward()

                # accumulate grads
                if train_step % 5 == 0:
                    opt.step()
                    opt.zero_grad()

                    if self.config.learnable_lr:
                        lr_opt.step()
                        lr_opt.zero_grad()

                global_iter += 1

                loss_dict = {
                    "loss/base": l_base, "loss/edit": l_edit,
                    "loss/loc": l_loc, "loss/total": total_loss
                    }
                self.echo(train_step, **loss_dict)
                self.wandb_log(global_iter, loss_dict)
                self.saveState(self.model, global_iter, name='editable')
                if self.config.learnable_lr:
                    self.saveState(lr_opt, global_iter, name='lr')
                if global_iter >= self.config.max_iter:
                    print("Reached max iterations")
                    break

            # if (train_step % 1000 == 0) & (not self.config.debug):
            #     self.validateEditTraining()

        self.saveState(self.model, global_iter, final=True, name='editable')
        if self.config.learnable_lr:
            self.saveState(lr_opt, global_iter, final=True, name='lr')


class SelfSampleTrainer(EditTrainer):
    def __init__(self, config, train, validation, model_path=None):
        super().__init__(config, train, validation, model_path)

        self.validation_set = validation

        if self.config.split_params:
<<<<<<< HEAD
            utils.split_conv_layers(self.model, self.model_name)

=======
            utils.wrap_model(self.model, self.model_name) 
        
>>>>>>> b85ae129

    def genModelText(self, lm_tokens):

        len_lm = lm_tokens.shape[-1]
        edit_loc = max(random.randint(int(len_lm*0.6), int(len_lm*0.9)), 15)
        input_ids = lm_tokens[:, :edit_loc]
        input_size = input_ids.size()[-1]

        print("generating")
        output_sequence = self.model.generate(
            input_ids=input_ids,
            max_length=input_size + 5,
            temperature=1.2,
            do_sample=True,
            repetition_penalty=5.0,
            num_return_sequences=10,
        )

        edit_tokens = random.choice(output_sequence).unsqueeze(0)
        edit_mask = torch.ones(edit_tokens.shape, dtype=torch.long)
        edit_labels = torch.zeros(edit_tokens.shape, dtype=torch.long) - 100
        edit_labels[:, input_size:] = edit_tokens[:, input_size:]
        edit_labels = edit_labels.to(self.device)
        edit_tokens, edit_mask = edit_tokens.to(self.device), edit_mask.to(self.device)

        return edit_tokens, edit_mask, edit_labels

    def perplexity(self, model, dataset):
        total_loss = []
        model.to(DEVICE)
        model.eval()
        acc = utils.NLLAccumulator()
        with torch.no_grad():
            for batch_idx, batch in enumerate(dataset):
                lm_tokens, lm_mask, lm_labels = self.mask_padding(
                    batch[0], batch[1], batch[2] if self.config.task == 'cloze' else None
                    )
                loss = model(lm_tokens, labels=lm_labels).loss
                acc.update(loss.item(), acc.n_predictions_for_labels(lm_labels))

        avg_nll, ppl = acc.get_metrics()
        return torch.tensor(ppl)

    def mask_padding(self, tokens, mask, label=None):
        if self.config.task == 'gen':
            return tokens.to(self.device), mask.to(self.device), tokens.masked_fill(mask == 0, -100).to(self.device)
<<<<<<< HEAD
        elif self.model_name == 't5-small':
            return (tokens.to(self.device), mask.to(self.device),
=======
        elif self.config.task == 'cloze':
            return (tokens.to(self.device), mask.to(self.device), 
>>>>>>> b85ae129
            label.masked_fill(label == self.tokenizer.pad_token_id, -100).to(self.device))

    def strip_padding(self, tokens, mask, labels):
        mask_ = tokens != self.tokenizer.pad_token_id
        tokens = tokens[mask_].unsqueeze(0)
        mask = mask[mask_].unsqueeze(0)
        if mask_.shape == labels.shape:
            labels = labels[mask_].unsqueeze(0)
        else:
            label_mask = labels != self.tokenizer.pad_token_id
            labels = labels[label_mask].unsqueeze(0)

        return tokens.to(self.device), mask.to(self.device), labels.to(self.device)

    def get_edit_locs(self, tokens, labels):
        n_targets = (labels != -100).sum()
        edit_locs = torch.tensor([tokens.shape[-1] - n_targets - 1 + i for i in range(n_targets)]).to(self.device)
        gold_tokens = tokens[:,edit_locs]

        return edit_locs, gold_tokens.cpu()

    def validateSelfSampleTraining(self):
        self.model.eval()

        for ds in ['train', 'val']:

            data = self.validation_set if ds == 'val' else self.data

            ppl_pre_hist = []
            ppl_post_hist = []
            ll_change_hist = []
            accuracy_hist = []
            loss_hist = []

            indices = np.random.default_rng(self.val_iter).choice(len(data), 10, replace=False)
            subset = Subset(data, indices)
            for batch_idx, datapack in enumerate(subset):
                if self.config.task == 'gen':
                    (_, _, _, _, _, _, edit_tokens, edit_mask, edit_labels) = datapack
<<<<<<< HEAD

                elif self.model_name == 't5-small':
=======
                    
                elif self.config.task == 'cloze':
>>>>>>> b85ae129
                    (
                        _, _, _,
                        _, _, _,
                        edit_tokens, edit_mask, edit_labels,
                        edit_template, edit_temp_mask, edit_labels
                    ) = datapack
                    edit_template = edit_template[:1]
                    edit_temp_mask = edit_temp_mask[:1]
                    edit_template, edit_temp_mask, _ = self.strip_padding(edit_template, edit_temp_mask, edit_labels)
<<<<<<< HEAD


=======
                    
>>>>>>> b85ae129
                edit_tokens = edit_tokens[:1]
                edit_mask = edit_mask[:1]
                edit_labels = edit_labels[:1]

                edit_tokens, edit_mask, edit_labels = self.strip_padding(edit_tokens, edit_mask, edit_labels)
<<<<<<< HEAD


                if self.model_name == 'gpt2':
=======
                
                if self.config.task == 'gen':
>>>>>>> b85ae129
                    edit_locs, gold_tokens = self.get_edit_locs(edit_tokens, edit_labels)
                    edit_package = (edit_tokens, edit_mask, edit_labels)
                elif self.config.task == 'cloze':
                    edit_locs, gold_tokens = 0, edit_labels.flatten().unsqueeze(0)
                    edit_package = (edit_tokens, edit_mask, edit_labels, edit_template, edit_temp_mask, edit_labels)

                start = time.time()

                with torch.no_grad():
                    orig_ppl = self.perplexity(self.model, subset)
                print(ds, batch_idx, time.time() - start)

                model_out, logit_hist, ll_change, loss = performOneEdit(
                    self.model,
                    self.config.task,
                    self.lrs,
                    edit_package,
                    edit_locs,
                    gold_tokens[0],
                    n_edit_steps=1
                )
                with torch.no_grad():
                    new_ppl = self.perplexity(model_out, subset)

                ppl_pre_hist.append(orig_ppl.cpu())
                ppl_post_hist.append(new_ppl.cpu())
                ll_change_hist.append(ll_change)
                accuracy_hist.append(logit_hist[-1][-1])
                loss_hist.append(loss.detach().cpu())

            metrics = {
                f'ppl_pre/{ds}': np.mean(ppl_pre_hist),
                f'ppl_post/{ds}': np.mean(ppl_post_hist),
                f'll_change/{ds}': np.mean(ll_change_hist),
                f'accuracy/{ds}': np.mean(accuracy_hist),
                f'eval_loss/{ds}': np.mean(loss_hist),
            }
<<<<<<< HEAD
            self.wandb_log(self.val_iter * self.config.val_interval, metrics)

=======
            if not self.config.debug:
                self.wandb_log(self.val_iter * self.config.val_interval, metrics)
            
>>>>>>> b85ae129
        self.val_iter += 1

        self.model.train()

    def run(self):

        if not self.config.debug:
            torch.save(self.config, self.hyperspath)

        self.model.train()
        self.model.to(self.device)
        opt = torch.optim.Adam(self.model.parameters(), self.config.outer_lr)

        global_iter = 0
        print("Starting Training")

        self.lrs = [
            torch.nn.Parameter(torch.tensor(self.config.inner_lr))
            for p in self.model.inner_params()
            ]
        lr_opt = torch.optim.Adam(self.lrs, lr=self.config.lr_lr)

        skip_count = 0

        for epoch in range(self.config.epochs):
            self.epoch = epoch

            for train_step, datapack in enumerate(self.data):
                if self.config.task == 'gen':
                    (lm_tokens, lm_mask, loc_tokens, loc_mask, _, _, edit_tokens, edit_mask, edit_labels) = datapack
                    lm_tokens, lm_mask, lm_labels = self.mask_padding(lm_tokens, lm_mask)
                    loc_tokens, loc_mask, loc_labels = self.mask_padding(loc_tokens, loc_mask)
                elif self.config.task == 'cloze':
                    (
                        lm_tokens, lm_mask, lm_labels,
                        loc_tokens, loc_mask, loc_labels,
                        edit_tokens, edit_mask, edit_labels,
                        edit_template, edit_temp_mask, edit_labels
                    ) = datapack

                    lm_tokens, lm_mask, lm_labels = self.mask_padding(lm_tokens, lm_mask, lm_labels)
                    loc_tokens, loc_mask, loc_labels = self.mask_padding(loc_tokens, loc_mask, loc_labels)

                # Cache the current params and grads since we're going to modify the model during
                #  the edit process
                p_cache = {}
                for n, p in self.model.named_parameters():
                    p_cache[n] = p.data.detach().clone()

                for edit_example_idx in range(self.config.n_edits):
                    param_groups = [
                        {'params': p, 'lr': None}
                        for p in self.model.inner_params()
                    ]
                    inner_opt = (
                        torch.optim.SGD(param_groups) if self.config.learnable_lr
                        else torch.optim.SGD(
                                self.model.inner_params(),
                                lr=self.config.inner_lr
                        )
                    )

                    with higher.innerloop_ctx(
                            self.model,
                            inner_opt,
                            override={'lr': self.lrs} if self.config.learnable_lr else None,
                            copy_initial_weights=False,
                            track_higher_grads=True
                    ) as (fmodel, diffopt):
                        edit_tokens_, edit_mask_, edit_labels_ = (
                            self.strip_padding(edit_template[edit_example_idx],
                                               edit_temp_mask[edit_example_idx],
                                               edit_labels[edit_example_idx])
                        )
                        for edit_step in range(self.config.n_edit_steps):
                            if self.config.split_params:
                                fmodel.set_editing(True)

                            loss = fmodel(
                                edit_tokens_,
                                attention_mask=edit_mask_,
                                labels=edit_labels_
                            ).loss
                            if self.config.split_params:
                                fmodel.set_editing(False)
                            diffopt.step(loss)

<<<<<<< HEAD
                        if self.model_name == 't5-small':
=======
                        if self.config.task == 'cloze':
>>>>>>> b85ae129
                            edit_tokens_, edit_mask_, edit_labels_ = (
                            self.strip_padding(edit_tokens[edit_example_idx],
                                               edit_mask[edit_example_idx],
                                               edit_labels[edit_example_idx])
                            )

                        edit_out = fmodel(
                            edit_tokens_,
                            attention_mask=edit_mask_,
                            labels=edit_labels_
                        )
                        l_edit = edit_out.loss

                        edited_base_out = fmodel(
                            loc_tokens[edit_example_idx].unsqueeze(0),
                            attention_mask=loc_mask[edit_example_idx].unsqueeze(0),
                            labels=loc_labels[edit_example_idx].unsqueeze(0)
                        )

                        with torch.no_grad():
                            base_out = self.model(
                                loc_tokens[edit_example_idx].unsqueeze(0),
                                attention_mask=loc_mask[edit_example_idx].unsqueeze(0),
                                labels=loc_labels[edit_example_idx].unsqueeze(0)
                            )

                        l_loc = (
                            base_out.logits.softmax(-1).detach() * (
                                base_out.logits.log_softmax(-1).detach() -
                                edited_base_out.logits.log_softmax(-1)
                            )
                        ).sum(-1).mean()

                        total_edit_loss = (
                            self.config.cloc * l_loc  +
                            self.config.cedit * l_edit
                        ) / self.config.n_edits

                        if not self.config.split_params:
                            total_edit_loss.backward()
                        else:
                            # Only train phi/lrs using edit loss, not theta
                            edit_params = self.model.phi() + self.lrs
                            for p, g in zip(edit_params, A.grad(total_edit_loss, edit_params)):
                                if p.grad is not None:
                                    p.grad += g
                                else:
                                    p.grad = g.clone()

                        for fp, p in zip(fmodel.parameters(), self.model.parameters()):
                            p.data = fp.data.detach()

                    # It only makes sense to train more than one edit if we've split the params
                    if not self.config.split_params:
                        break

                # restore pre-edit parameters without overwriting the gradients we just computed
                for n, p in self.model.named_parameters():
                    p.data = p_cache[n]

                # Compute base loss
                base_out = self.model(
                    lm_tokens,
                    attention_mask=lm_mask,
                    labels=lm_labels
                )
                l_base = base_out.loss
                l_base.backward()

                global_iter += 1

                info_dict = {
                    "loss/base": l_base, "loss/edit": l_edit,
                    "loss/loc": l_loc, "loss/train": total_edit_loss + l_base,
                }

                if self.config.split_params:
                    info_dict["grad/phi"] = torch.nn.utils.clip_grad_norm_(self.model.phi(), 50)
                    info_dict["grad/theta"] = torch.nn.utils.clip_grad_norm_(self.model.theta(), 50)
                    info_dict['grad/lrs'] = torch.nn.utils.clip_grad_norm_(self.lrs, 50).item()
                else:
                    info_dict["grad/all"] = torch.nn.utils.clip_grad_norm_(self.model.parameters(), 50)
                    info_dict['grad/lrs'] = torch.nn.utils.clip_grad_norm_(self.lrs, 50).item()

                self.echo(train_step, **info_dict)
                info_dict.update({f"lr/lr{i}":lr.data.item() for i, lr in enumerate(self.lrs)})
                self.wandb_log(global_iter, info_dict)
                self.saveState(self.model, global_iter, name=self.config.task)
                if self.config.learnable_lr:
                    self.saveState(self.lrs, global_iter, name='lr')
                if global_iter >= self.config.max_iter:
                    print("Reached max iterations")
                    break

                # accumulate grads
                if train_step % 5 == 0:
                    opt.step()
                    opt.zero_grad()

                    if self.config.learnable_lr:
                        lr_opt.step()
                        lr_opt.zero_grad()
<<<<<<< HEAD

                if (train_step % self.config.val_interval == 0) and (not self.config.debug):
=======
            
                if (train_step % self.config.val_interval == 0):
>>>>>>> b85ae129
                    self.validateSelfSampleTraining()

        self.saveState(self.model, global_iter, final=True, name=self.config.task)
        if self.config.learnable_lr:
            self.saveState(self.lrs, global_iter, final=True, name='lr')


if __name__ == "__main__":
    random.seed(123)
    np.random.seed(123)
    torch.manual_seed(123)
    torch.backends.cudnn.benchmark = False
    torch.use_deterministic_algorithms(True)

    parser = argparse.ArgumentParser()
    parser.add_argument('--editable', action='store_true')
    parser.add_argument('--n_edits', type=int, default=1)
    parser.add_argument('--split_params', action='store_true')
    parser.add_argument('--finetune', action='store_true')
    parser.add_argument('--gen', action='store_true')
    parser.add_argument('--lama', action='store_true')
    parser.add_argument('--kilt', action='store_true')
    parser.add_argument('--bs', default=1, type=int)
    parser.add_argument('--debug', action='store_true')
    parser.add_argument('--val_interval', type=int, default=200)
    parser.add_argument('--outer_lr', type=float, default=None)
    parser.add_argument('--inner_lr', type=float, default=None)
    parser.add_argument('--cedit', type=float, default=None)
    parser.add_argument('--cloc', type=float, default=None)
    parser.add_argument('--model', type=str, default='bart-base')
    args = parser.parse_args()

    loc = utils.sailPreprocess()
    tokenizer = utils.loadTokenizer(
<<<<<<< HEAD
        name= 't5-small' if not args.gen else 'gpt2',
=======
        name= 'gpt2' if not args.lama else args.model,
>>>>>>> b85ae129
        cache_dir=loc)

    config = (
        TrainConfig() if args.finetune else
        EditConfig() if args.editable else
        SelfSampleGPT2Config() if args.gen else
<<<<<<< HEAD
        T5LAMAConfig() if args.lama else
        T5KILTConfig()

=======
        ClozeBartConfig() if args.model == 'bart-base' else
        ClozeT5Config() 
>>>>>>> b85ae129
    )
    config.write_loc = loc
    config.bs = args.bs
    config.n_edits = args.n_edits
    config.split_params = args.split_params
    config.debug = args.debug if args.debug else config.debug
    config.val_interval = args.val_interval
    if args.outer_lr is not None:
        print(f"Overriding default outer_lr {config.outer_lr} with new value {args.outer_lr}")
        config.outer_lr = args.outer_lr
    if args.inner_lr is not None:
        print(f"Overriding default inner_lr {config.inner_lr} with new value {args.inner_lr}")
        config.inner_lr = args.inner_lr
    if args.cedit is not None:
        print(f"Overriding default cedit {config.cedit} with new value {args.cedit}")
        config.cedit = args.cedit
    if args.cloc is not None:
        print(f"Overriding default cloc {config.cloc} with new value {args.cloc}")
        config.cloc = args.cloc

    if (args.editable or args.gen):
        train = utils.retrieveUnifiedDataset(
            tokenizer,
            data_loc=config.write_loc,
            bs=1,
            dataset='train',
            self_sample=True,
            n_edits=args.n_edits
        )
        validation = utils.retrieveUnifiedDataset(
            tokenizer,
            data_loc=config.write_loc,
            bs=1,
            dataset='validation',
            self_sample=True,
            n_edits=args.n_edits
        )
    elif args.editable:
        train = utils.retrieveEditDataloader(
            tokenizer,
            data_loc=loc,
            bs=args.bs,
            dataset='train',
            self_sample=args.self_sample,
            n_edits=args.n_edits
        )
        validation = utils.retrieveEditDataloader(
            tokenizer,
            data_loc=loc,
            bs=args.bs,
            dataset='validation',
            self_sample=args.self_sample,
            n_edits=args.n_edits
        )
    elif args.lama:
        dataloader = MaskedLMDataloader(
            'lama',
            tokenizer,
            loc=loc,
            bs=args.bs,
            pct=40,
            shuffle=True,
            mode='editable',
            inner_loop=config.inner_loop,
            n_edits=args.n_edits
        )
        train = dataloader.train
        validation = dataloader.validation
    elif args.kilt:
        dataloader = MaskedLMDataloader(
            'kilt',
            tokenizer,
            loc=loc,
            bs=args.bs,
            mode='editable',
            n_edits=args.n_edits
        )
        train = dataloader.train
        validation = dataloader.validation
    else:
        dataloader = utils.wikiDataloader(
            tokenizer,
            bs=args.bs,
            data_loc=loc,
            dataset='train',
            shuffle=False,
            max_length=200,
            min_length=20
        )

    if args.editable:
        trainer = EditTrainer(config, train, validation)

    elif args.finetune:
        trainer = BaseTrainer(config, dataloader)

    elif (args.gen or args.lama or args.kilt):
        trainer = SelfSampleTrainer(config, train, validation, tokenizer)

    else:
        raise AttributeError("Must specify train arg")

    trainer.run()<|MERGE_RESOLUTION|>--- conflicted
+++ resolved
@@ -348,13 +348,8 @@
         self.validation_set = validation
 
         if self.config.split_params:
-<<<<<<< HEAD
-            utils.split_conv_layers(self.model, self.model_name)
-
-=======
             utils.wrap_model(self.model, self.model_name) 
         
->>>>>>> b85ae129
 
     def genModelText(self, lm_tokens):
 
@@ -401,13 +396,8 @@
     def mask_padding(self, tokens, mask, label=None):
         if self.config.task == 'gen':
             return tokens.to(self.device), mask.to(self.device), tokens.masked_fill(mask == 0, -100).to(self.device)
-<<<<<<< HEAD
-        elif self.model_name == 't5-small':
-            return (tokens.to(self.device), mask.to(self.device),
-=======
         elif self.config.task == 'cloze':
             return (tokens.to(self.device), mask.to(self.device), 
->>>>>>> b85ae129
             label.masked_fill(label == self.tokenizer.pad_token_id, -100).to(self.device))
 
     def strip_padding(self, tokens, mask, labels):
@@ -447,13 +437,8 @@
             for batch_idx, datapack in enumerate(subset):
                 if self.config.task == 'gen':
                     (_, _, _, _, _, _, edit_tokens, edit_mask, edit_labels) = datapack
-<<<<<<< HEAD
-
-                elif self.model_name == 't5-small':
-=======
                     
                 elif self.config.task == 'cloze':
->>>>>>> b85ae129
                     (
                         _, _, _,
                         _, _, _,
@@ -463,25 +448,14 @@
                     edit_template = edit_template[:1]
                     edit_temp_mask = edit_temp_mask[:1]
                     edit_template, edit_temp_mask, _ = self.strip_padding(edit_template, edit_temp_mask, edit_labels)
-<<<<<<< HEAD
-
-
-=======
                     
->>>>>>> b85ae129
                 edit_tokens = edit_tokens[:1]
                 edit_mask = edit_mask[:1]
                 edit_labels = edit_labels[:1]
 
                 edit_tokens, edit_mask, edit_labels = self.strip_padding(edit_tokens, edit_mask, edit_labels)
-<<<<<<< HEAD
-
-
-                if self.model_name == 'gpt2':
-=======
                 
                 if self.config.task == 'gen':
->>>>>>> b85ae129
                     edit_locs, gold_tokens = self.get_edit_locs(edit_tokens, edit_labels)
                     edit_package = (edit_tokens, edit_mask, edit_labels)
                 elif self.config.task == 'cloze':
@@ -519,14 +493,9 @@
                 f'accuracy/{ds}': np.mean(accuracy_hist),
                 f'eval_loss/{ds}': np.mean(loss_hist),
             }
-<<<<<<< HEAD
-            self.wandb_log(self.val_iter * self.config.val_interval, metrics)
-
-=======
             if not self.config.debug:
                 self.wandb_log(self.val_iter * self.config.val_interval, metrics)
             
->>>>>>> b85ae129
         self.val_iter += 1
 
         self.model.train()
@@ -614,11 +583,7 @@
                                 fmodel.set_editing(False)
                             diffopt.step(loss)
 
-<<<<<<< HEAD
-                        if self.model_name == 't5-small':
-=======
                         if self.config.task == 'cloze':
->>>>>>> b85ae129
                             edit_tokens_, edit_mask_, edit_labels_ = (
                             self.strip_padding(edit_tokens[edit_example_idx],
                                                edit_mask[edit_example_idx],
@@ -721,13 +686,8 @@
                     if self.config.learnable_lr:
                         lr_opt.step()
                         lr_opt.zero_grad()
-<<<<<<< HEAD
-
-                if (train_step % self.config.val_interval == 0) and (not self.config.debug):
-=======
             
                 if (train_step % self.config.val_interval == 0):
->>>>>>> b85ae129
                     self.validateSelfSampleTraining()
 
         self.saveState(self.model, global_iter, final=True, name=self.config.task)
@@ -762,25 +722,15 @@
 
     loc = utils.sailPreprocess()
     tokenizer = utils.loadTokenizer(
-<<<<<<< HEAD
-        name= 't5-small' if not args.gen else 'gpt2',
-=======
         name= 'gpt2' if not args.lama else args.model,
->>>>>>> b85ae129
         cache_dir=loc)
 
     config = (
         TrainConfig() if args.finetune else
         EditConfig() if args.editable else
         SelfSampleGPT2Config() if args.gen else
-<<<<<<< HEAD
-        T5LAMAConfig() if args.lama else
-        T5KILTConfig()
-
-=======
         ClozeBartConfig() if args.model == 'bart-base' else
         ClozeT5Config() 
->>>>>>> b85ae129
     )
     config.write_loc = loc
     config.bs = args.bs
